--- conflicted
+++ resolved
@@ -170,8 +170,8 @@
 
 ## Developer notes (optional)
 - Webhook: set a WEBHOOK_URL user env var to post a one-line Phase-5 summary after each report; if unset, it quietly skips. Install `requests` if you use it.
-<<<<<<< HEAD
 - Pre-commit: `pip install pre-commit` → `pre-commit install` → `pre-commit run --all-files` for local ruff/black checks (CI unchanged).
+
 
 
 ## Owner notes (ops policy)
@@ -262,6 +262,3 @@
 git tag -a nbelastic-v1.2.2 -m "Phase-4/5 update <short note>"  # do NOT move old tags
 git push origin nbelastic-v1.2.2
 ```
-=======
-- Pre-commit: `pip install pre-commit` → `pre-commit install` → `pre-commit run --all-files` for local ruff/black checks (CI unchanged).
->>>>>>> 04ec484b
